--- conflicted
+++ resolved
@@ -154,17 +154,6 @@
 let encodeAuto (space: int) (value: obj) : string =
     JS.JSON.stringify(value, (fun _ v ->
         match v with
-<<<<<<< HEAD
-        | :? System.DateTime as d -> d.ToString("O") |> box
-        // Fable compiles both DateTime and DateTimeOffset as JS Date
-        // | :? System.DateTimeOffset as d -> d.ToString("O") |> box
-
-        // In Fable, int64 is a special class not a JS number
-        | :? int64 as i -> i.ToString() |> box
-        // | :? uint64 as i -> i.ToString() |> box
-
-=======
->>>>>>> 090b0614
         // Match string before so it's not considered an IEnumerable
         | :? string -> v
         | :? System.Collections.IEnumerable ->
