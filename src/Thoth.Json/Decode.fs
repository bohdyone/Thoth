module Thoth.Json.Decode

open Fable.Core
open Fable.Core.JsInterop
open Fable.Import

module Helpers =
    [<Emit("typeof $0")>]
    let jsTypeof (_ : obj) : string = jsNative

    let inline isString (o: obj) : bool = o :? string

    let inline isBoolean (o: obj) : bool = o :? bool

    let inline isNumber (o: obj) : bool = jsTypeof o = "number"

    let inline isArray (o: obj) : bool = JS.Array.isArray(o)

    [<Emit("Object.getPrototypeOf($0 || false) === Object.prototype")>]
    let isObject (_ : obj) : bool = jsNative

    let inline isNaN (o: obj) : bool = JS.Number.isNaN(!!o)
<<<<<<< HEAD
=======

    let inline isNull (o: obj): bool = isNull o
>>>>>>> 090b0614

    [<Emit("-2147483648 < $0 && $0 < 2147483647 && ($0 | 0) === $0")>]
    let isValidIntRange (_: obj) : bool = jsNative

    [<Emit("isFinite($0) && !($0 % 1)")>]
    let isIntFinite (_: obj) : bool = jsNative

    [<Emit("($0 !== undefined)")>]
    let isDefined (_: obj) : bool = jsNative

    [<Emit("JSON.stringify($0, null, 4) + ''")>]
    let anyToString (_: obj) : string= jsNative

    let inline isFunction (o: obj) : bool = jsTypeof o = "function"

    let inline objectKeys (o: obj) : string seq = upcast JS.Object.keys(o)
<<<<<<< HEAD
=======
    let inline asBool (o: obj): bool = unbox o
    let inline asInt (o: obj): int = unbox o
    let inline asFloat (o: obj): float = unbox o
    let inline asString (o: obj): string = unbox o
    let inline asArray (o: obj): obj[] = unbox o
>>>>>>> 090b0614

type ErrorReason =
    | BadPrimitive of string * obj
    | BadType of string * obj
    | BadPrimitiveExtra of string * obj * string
    | BadField of string * obj
    | BadPath of string * obj * string
    | TooSmallArray of string * obj
    | FailMessage of string
    | BadOneOf of string list
    | Direct of string

type DecoderError = string * ErrorReason

type Decoder<'T> = string -> obj -> Result<'T, DecoderError>

let private genericMsg msg value newLine =
    try
        "Expecting "
            + msg
            + " but instead got:"
            + (if newLine then "\n" else " ")
            + (Helpers.anyToString value)
    with
        | _ ->
            "Expecting "
            + msg
            + " but decoder failed. Couldn't report given value due to circular structure."
            + (if newLine then "\n" else " ")

let private errorToString (path : string, error) =
    let reason =
        match error with
        | BadPrimitive (msg, value) ->
            genericMsg msg value false
        | BadType (msg, value) ->
            genericMsg msg value true
        | BadPrimitiveExtra (msg, value, reason) ->
            genericMsg msg value false + "\nReason: " + reason
        | BadField (msg, value) ->
            genericMsg msg value true
        | BadPath (msg, value, fieldName) ->
            genericMsg msg value true + ("\nNode `" + fieldName + "` is unkown.")
        | TooSmallArray (msg, value) ->
            "Expecting " + msg + ".\n" + (Helpers.anyToString value)
        | BadOneOf messages ->
            "I run into the following problems:\n\n" + String.concat "\n" messages
        | FailMessage msg ->
            "I run into a `fail` decoder: " + msg
        | Direct msg ->
            msg

    match error with
    | BadOneOf _
    | Direct _ ->
        // Don't need to show the path here because each error case will show it's own path
        reason
    | _ ->
        "Error at: `" + path + "`\n" + reason

let unwrap (path : string) (decoder : Decoder<'T>) (value : obj) : 'T =
    match decoder path value with
    | Ok success ->
        success
    | Error error ->
        failwith (errorToString error)

///////////////
// Runners ///
/////////////

let private decodeValueError (decoder : Decoder<'T>) =
    fun path value ->
        try
            match decoder path value with
            | Ok success ->
                Ok success
            | Error error ->
                Error error
        with
            | ex ->
                Error (path, (Direct ex.Message))

let decodeValue (path : string) (decoder : Decoder<'T>) =
    fun value ->
        match decodeValueError decoder path value with
        | Ok success ->
            Ok success
        | Error error ->
            Error (errorToString error)

let decodeString (decoder : Decoder<'T>) =
    fun value ->
        try
            let json = JS.JSON.parse value
            decodeValue "$" decoder json
        with
            | ex ->
                Error("Given an invalid JSON: " + ex.Message)

//////////////////
// Primitives ///
////////////////

let string : Decoder<string> =
    fun path value ->
        if Helpers.isString value then
            Ok(Helpers.asString value)
        else
            (path, BadPrimitive("a string", value)) |> Error

let guid : Decoder<System.Guid> =
    fun value ->
        if Helpers.isString value
        then Helpers.asString value |> System.Guid.Parse |> Ok
        else BadPrimitive("a guid", value) |> Error

let int : Decoder<int> =
    fun path value ->
        if not (Helpers.isNumber value)  then
            (path, BadPrimitive("an int", value)) |> Error
        else
            if not (Helpers.isValidIntRange value) then
                (path, BadPrimitiveExtra("an int", value, "Value was either too large or too small for an int")) |> Error
            else
                Ok(Helpers.asInt value)

let int64 : Decoder<int64> =
    fun value ->
        if Helpers.isNumber value
        then Helpers.asInt value |> int64 |> Ok
        elif Helpers.isString value
        then Helpers.asString value |> System.Int64.Parse |> Ok
        else BadPrimitive("an int64", value) |> Error

let uint64 : Decoder<uint64> =
    fun value ->
        if Helpers.isNumber value
        then Helpers.asInt value |> uint64 |> Ok
        elif Helpers.isString value
        then Helpers.asString value |> System.UInt64.Parse |> Ok
        else BadPrimitive("an uint64", value) |> Error

let bigint : Decoder<bigint> =
    fun value ->
        if Helpers.isNumber value
        then Helpers.asInt value |> bigint |> Ok
        elif Helpers.isString value
        then Helpers.asString value |> bigint.Parse |> Ok
        else BadPrimitive("a bigint", value) |> Error

let int64 : Decoder<int64> =
    fun path value ->
        if Helpers.isNumber value then
            unbox<int> value |> int64 |> Ok
        elif Helpers.isString value then
            try
                unbox<string> value |> int64 |> Ok
            with
                | ex ->
                    (path, BadPrimitiveExtra("an int64", value, ex.Message)) |> Error
        else (path, BadPrimitive("an int64", value)) |> Error

let uint64 : Decoder<uint64> =
    fun path value ->
        if Helpers.isNumber value then
            unbox<int> value |> uint64 |> Ok
        elif Helpers.isString value then
            try
                unbox<string> value |> uint64 |> Ok
            with
                | ex ->
                    (path, BadPrimitiveExtra("an uint64", value, ex.Message)) |> Error
        else (path, BadPrimitive("an uint64", value)) |> Error

let bool : Decoder<bool> =
    fun path value ->
        if Helpers.isBoolean value then
            Ok(Helpers.asBool value)
        else
            (path, BadPrimitive("a boolean", value)) |> Error

let float : Decoder<float> =
    fun path value ->
        if Helpers.isNumber value then
            Ok(Helpers.asFloat value)
        else
            (path, BadPrimitive("a float", value)) |> Error

<<<<<<< HEAD
let datetime : Decoder<System.DateTime> =
    fun path value ->
        if Helpers.isString value then
            try
                System.DateTime.Parse(unbox<string> value) |> Ok
            with
                | _ ->
                    (path, BadPrimitiveExtra("a datetime", value, "Input string was not in a correct format. It is recommanded to use ISO 8601 format.")) |> Error
        else (path, BadPrimitive("a datetime", value)) |> Error

// let datetimeOffset : Decoder<System.DateTimeOffset> =
//     fun path value ->
//         if Helpers.isString value
//         then System.DateTimeOffset.Parse(unbox<string> value) |> Ok
//         else (path, BadPrimitive("a date with offset", value)) |> Error
=======
let decimal : Decoder<decimal> =
    fun value ->
        if Helpers.isNumber value
        then Helpers.asFloat value |> decimal |> Ok
        elif Helpers.isString value
        then Helpers.asString value |> System.Decimal.Parse |> Ok
        else BadPrimitive("a decimal", value) |> Error

let datetime : Decoder<System.DateTime> =
    fun value ->
        if Helpers.isString value
        then System.DateTime.Parse(Helpers.asString value) |> Ok
        else BadPrimitive("a date", value) |> Error

let datetimeOffset : Decoder<System.DateTimeOffset> =
    fun value ->
        if Helpers.isString value
        then System.DateTimeOffset.Parse(Helpers.asString value) |> Ok
        else BadPrimitive("a date with offset", value) |> Error
>>>>>>> 090b0614

/////////////////////////
// Object primitives ///
///////////////////////

let field (fieldName: string) (decoder : Decoder<'value>) : Decoder<'value> =
    fun path value ->
        let currentPath = path + "." + fieldName
        if Helpers.isObject value then
            let fieldValue = value?(fieldName)
            if Helpers.isDefined fieldValue then
                decoder currentPath fieldValue
            else
                (currentPath, BadField ("an object with a field named `" + fieldName + "`", value))
                |> Error
        else
            (currentPath, BadType("an object", value))
            |> Error

exception UndefinedValueException of string
exception NonObjectTypeException

let at (fieldNames: string list) (decoder : Decoder<'value>) : Decoder<'value> =
    fun path value ->
        let mutable cValue = value
        let mutable currentPath = path
        let mutable index = 0
        try
            for fieldName in fieldNames do
                if Helpers.isObject cValue then
                    let currentNode = cValue?(fieldName)
                    currentPath <- currentPath + "." + fieldName
                    if Helpers.isDefined currentNode then
                        cValue <- currentNode
                    else
                        raise (UndefinedValueException fieldName)
                else
                    raise NonObjectTypeException
                index <- index + 1

            unwrap currentPath decoder cValue |> Ok
        with
            | NonObjectTypeException ->
                let path = String.concat "." fieldNames.[..index-1]
                (currentPath, BadType ("an object at `" + path + "`", cValue))
                |> Error
            | UndefinedValueException fieldName ->
                let msg = "an object with path `" + (String.concat "." fieldNames) + "`"
                (currentPath, BadPath (msg, value, fieldName))
                |> Error

let index (requestedIndex: int) (decoder : Decoder<'value>) : Decoder<'value> =
    fun path value ->
        let currentPath = path + ".[" + (Operators.string requestedIndex) + "]"
        if Helpers.isArray value then
            let vArray = Helpers.asArray value
            if requestedIndex < vArray.Length then
                unwrap currentPath decoder (vArray.[requestedIndex]) |> Ok
            else
                let msg =
                    "a longer array. Need index `"
                        + (requestedIndex.ToString())
                        + "` but there are only `"
                        + (vArray.Length.ToString())
                        + "` entries"

                (currentPath, TooSmallArray(msg, value))
                |> Error
        else
            (currentPath, BadPrimitive("an array", value))
            |> Error

// let nullable (d1: Decoder<'value>) : Resul<'value option, DecoderError> =

//////////////////////
// Data structure ///
////////////////////

let list (decoder : Decoder<'value>) : Decoder<'value list> =
    fun path value ->
        if Helpers.isArray value then
<<<<<<< HEAD
            unbox<obj array> value
            |> Array.map (unwrap path decoder)
=======
            Helpers.asArray value
            |> Array.map (unwrap decoder)
>>>>>>> 090b0614
            |> Array.toList
            |> Ok
        else
            (path, BadPrimitive ("a list", value))
            |> Error

let array (decoder : Decoder<'value>) : Decoder<'value array> =
    fun path value ->
        if Helpers.isArray value then
<<<<<<< HEAD
            unbox<obj array> value
            |> Array.map (unwrap path decoder)
=======
            Helpers.asArray value
            |> Array.map (unwrap decoder)
>>>>>>> 090b0614
            |> Ok
        else
            (path, BadPrimitive ("an array", value))
            |> Error

let keyValuePairs (decoder : Decoder<'value>) : Decoder<(string * 'value) list> =
<<<<<<< HEAD
    fun path value ->
        if not (Helpers.isObject value) || Helpers.isArray value then
            (path, BadPrimitive ("an object", value))
=======
    fun value ->
        if not (Helpers.isObject value) then
            BadPrimitive ("an object", value)
>>>>>>> 090b0614
            |> Error
        else
            value
            |> Helpers.objectKeys
<<<<<<< HEAD
            |> Seq.map (fun key -> (key, value?(key) |> unwrap path decoder))
=======
            |> Seq.map (fun key -> (key, value?(key) |> unwrap decoder))
>>>>>>> 090b0614
            |> Seq.toList
            |> Ok

let tuple2 (decoder1: Decoder<'T1>) (decoder2: Decoder<'T2>) : Decoder<'T1 * 'T2> =
<<<<<<< HEAD
    fun path value ->
        if Helpers.isArray value then
            let value = unbox<obj array> value
            let a = unwrap path decoder1 value.[0]
            let b = unwrap path decoder2 value.[1]
            Ok(a, b)
        else
            (path, BadPrimitive ("a tuple", value))
=======
    fun value ->
        if Helpers.isArray value then
            let value = Helpers.asArray value
            let a = unwrap decoder1 value.[0]
            let b = unwrap decoder2 value.[1]
            Ok(a, b)
        else
            BadPrimitive ("a tuple", value)
>>>>>>> 090b0614
            |> Error

//////////////////////////////
// Inconsistent Structure ///
////////////////////////////

let option (d1 : Decoder<'value>) : Decoder<'value option> =
<<<<<<< HEAD
    fun path value ->
        match decodeValue path d1 value with
        | Ok v -> Ok (Some v)
        | Error _ -> Ok None
=======
    fun value ->
        if Helpers.isNull value
        then Ok None
        else
            // TODO: Review, is this OK?
            match d1 value with
            | Ok v -> Some v |> Ok
            | Error(BadField _) -> Ok None
            | Error er -> Error er
>>>>>>> 090b0614

let oneOf (decoders : Decoder<'value> list) : Decoder<'value> =
    fun path value ->
        let rec runner (decoders : Decoder<'value> list) (errors : string list) =
            match decoders with
            | head::tail ->
                match decodeValue path head value with
                | Ok v ->
                    Ok v
                | Error error -> runner tail (errors @ [error])
            | [] -> (path, BadOneOf errors) |> Error

        runner decoders []

//////////////////////
// Fancy decoding ///
////////////////////

let nil (output : 'a) : Decoder<'a> =
    fun path value ->
        if isNull value then
            Ok output
        else
            (path, BadPrimitive("null", value)) |> Error

let value _ v = Ok v

let succeed (output : 'a) : Decoder<'a> =
    fun _ _ ->
        Ok output

let fail (msg: string) : Decoder<'a> =
    fun path _ ->
        (path, FailMessage msg) |> Error

let andThen (cb: 'a -> Decoder<'b>) (decoder : Decoder<'a>) : Decoder<'b> =
    fun path value ->
        match decodeValue path decoder value with
        | Error error ->
            failwith error
        | Ok result ->
            cb result path value

/////////////////////
// Map functions ///
///////////////////

let map
    (ctor : 'a -> 'value)
    (d1 : Decoder<'a>) : Decoder<'value> =
    (fun path value ->
        let t = unwrap path d1 value
        Ok (ctor t)
    )

let map2
    (ctor : 'a -> 'b -> 'value)
    (d1 : Decoder<'a>)
    (d2 : Decoder<'b>) : Decoder<'value> =
    (fun path value ->
        let t = unwrap path d1 value
        let t2 = unwrap path d2 value

        Ok (ctor t t2)
    )

let map3
    (ctor : 'a -> 'b -> 'c -> 'value)
    (d1 : Decoder<'a>)
    (d2 : Decoder<'b>)
    (d3 : Decoder<'c>) : Decoder<'value> =
    (fun path value ->
        let v1 = unwrap path d1 value
        let v2 = unwrap path d2 value
        let v3 = unwrap path d3 value

        Ok (ctor v1 v2 v3)
    )

let map4
    (ctor : 'a -> 'b -> 'c -> 'd -> 'value)
    (d1 : Decoder<'a>)
    (d2 : Decoder<'b>)
    (d3 : Decoder<'c>)
    (d4 : Decoder<'d>) : Decoder<'value> =
    (fun path value ->
        let v1 = unwrap path d1 value
        let v2 = unwrap path d2 value
        let v3 = unwrap path d3 value
        let v4 = unwrap path d4 value

        Ok (ctor v1 v2 v3 v4)
    )

let map5
    (ctor : 'a -> 'b -> 'c -> 'd -> 'e -> 'value)
    (d1 : Decoder<'a>)
    (d2 : Decoder<'b>)
    (d3 : Decoder<'c>)
    (d4 : Decoder<'d>)
    (d5 : Decoder<'e>) : Decoder<'value> =
    (fun path value ->
        let v1 = unwrap path d1 value
        let v2 = unwrap path d2 value
        let v3 = unwrap path d3 value
        let v4 = unwrap path d4 value
        let v5 = unwrap path d5 value

        Ok (ctor v1 v2 v3 v4 v5)
    )

let map6
    (ctor : 'a -> 'b -> 'c -> 'd -> 'e -> 'f -> 'value)
    (d1 : Decoder<'a>)
    (d2 : Decoder<'b>)
    (d3 : Decoder<'c>)
    (d4 : Decoder<'d>)
    (d5 : Decoder<'e>)
    (d6 : Decoder<'f>) : Decoder<'value> =
    (fun path value ->
        let v1 = unwrap path d1 value
        let v2 = unwrap path d2 value
        let v3 = unwrap path d3 value
        let v4 = unwrap path d4 value
        let v5 = unwrap path d5 value
        let v6 = unwrap path d6 value

        Ok (ctor v1 v2 v3 v4 v5 v6)
    )

let map7
    (ctor : 'a -> 'b -> 'c -> 'd -> 'e -> 'f -> 'g -> 'value)
    (d1 : Decoder<'a>)
    (d2 : Decoder<'b>)
    (d3 : Decoder<'c>)
    (d4 : Decoder<'d>)
    (d5 : Decoder<'e>)
    (d6 : Decoder<'f>)
    (d7 : Decoder<'g>) : Decoder<'value> =
    (fun path value ->
        let v1 = unwrap path d1 value
        let v2 = unwrap path d2 value
        let v3 = unwrap path d3 value
        let v4 = unwrap path d4 value
        let v5 = unwrap path d5 value
        let v6 = unwrap path d6 value
        let v7 = unwrap path d7 value

        Ok (ctor v1 v2 v3 v4 v5 v6 v7)
    )

let map8
    (ctor : 'a -> 'b -> 'c -> 'd -> 'e -> 'f -> 'g -> 'h -> 'value)
    (d1 : Decoder<'a>)
    (d2 : Decoder<'b>)
    (d3 : Decoder<'c>)
    (d4 : Decoder<'d>)
    (d5 : Decoder<'e>)
    (d6 : Decoder<'f>)
    (d7 : Decoder<'g>)
    (d8 : Decoder<'h>) : Decoder<'value> =
        (fun path value ->
            let v1 = unwrap path d1 value
            let v2 = unwrap path d2 value
            let v3 = unwrap path d3 value
            let v4 = unwrap path d4 value
            let v5 = unwrap path d5 value
            let v6 = unwrap path d6 value
            let v7 = unwrap path d7 value
            let v8 = unwrap path d8 value

            Ok (ctor v1 v2 v3 v4 v5 v6 v7 v8)
        )

let dict (decoder : Decoder<'value>) : Decoder<Map<string, 'value>> =
    map Map.ofList (keyValuePairs decoder)

////////////////
// Pipeline ///
//////////////

let custom d1 d2 = map2 (|>) d1 d2

let hardcoded<'a, 'b, 'c> : 'a -> Decoder<('a -> 'b)> -> string -> 'c -> Result<'b,DecoderError> = succeed >> custom

let required (key : string) (valDecoder : Decoder<'a>) (decoder : Decoder<'a -> 'b>) : Decoder<'b> =
    custom (field key valDecoder) decoder

let requiredAt (path : string list) (valDecoder : Decoder<'a>) (decoder : Decoder<'a -> 'b>) : Decoder<'b> =
    custom (at path valDecoder) decoder

let decode output value = succeed output value

/// Convert a `Decoder<Result<x, 'a>>` into a `Decoder<'a>`
let resolve d1 : Decoder<'a> =
    fun path value ->
        andThen id d1 path value

let optionalDecoder path pathDecoder valDecoder fallback =
    let nullOr decoder =
        oneOf [ decoder; nil fallback ]

    let handleResult input  =
        match decodeValueError pathDecoder path input with
        | Ok rawValue ->
            // Field was present, so we try to decode the value
            match decodeValue path (nullOr valDecoder) rawValue with
            | Ok finalResult ->
                succeed finalResult

            | Error finalErr ->
                fail finalErr

        | Error ((_, (BadType _ )) as errorInfo) ->
            // If the error is of type `BadType` coming from `at` decoder then return the error
            // This mean the json was expecting an object but got an array instead
            fun _ _ -> Error errorInfo
        | Error _ ->
            // Field was not present && type was valid
            succeed fallback

    value
    |> andThen handleResult

let optional (key : string) (valDecoder : Decoder<'a>) (fallback : 'a) (decoder : Decoder<'a -> 'b>) : Decoder<'b> =
    fun path v ->
        if Helpers.isObject v then
            custom (optionalDecoder path (field key value) valDecoder fallback) decoder path v
        else
            (path, BadType("an object", v))
            |> Error

let optionalAt (path : string list) (valDecoder : Decoder<'a>) (fallback : 'a) (decoder : Decoder<'a -> 'b>) : Decoder<'b> =
    fun p v ->
        if Helpers.isObject v then
            custom (optionalDecoder p (at path value) valDecoder fallback) decoder p v
        else
<<<<<<< HEAD
            (p, BadType("an object", v))
            |> Error


=======
            BadType("an object", v)
            |> Error

>>>>>>> 090b0614
//////////////////
// Reflection ///
////////////////

<<<<<<< HEAD
// open Microsoft.FSharp.Reflection

// // As generics are erased by Fable, let's just do an unsafe cast for performance
// let inline private boxDecoder (d: Decoder<'T>): Decoder<obj> =
//     !!d // d >> Result.map box

// let inline private unboxDecoder (d: Decoder<obj>): Decoder<'T> =
//     !!d // d >> Result.map unbox

// let private object (decoders: (string * Decoder<obj>)[]) (value: obj) =
//     if not (Helpers.isObject value) || Helpers.isArray value then
//         BadPrimitive ("an object", value) |> Error
//     else
//         (decoders, Ok []) ||> Array.foldBack (fun (name, decoder) acc ->
//             match acc with
//             | Error _ -> acc
//             | Ok result ->
//                 // TODO!!! Optional types shouldn't be required
//                 field name decoder value
//                 |> Result.map (fun v -> v::result))

// let private mixedArray msg (decoders: Decoder<obj>[]) (values: obj[]): Result<obj list, DecoderError> =
//     if decoders.Length <> values.Length then
//         sprintf "Expected %i %s but got %i" decoders.Length msg values.Length
//         |> FailMessage |> Error
//     else
//         (values, decoders, Ok [])
//         |||> Array.foldBack2 (fun value decoder acc ->
//             match acc with
//             | Error _ -> acc
//             | Ok result -> decoder value |> Result.map (fun v -> v::result))

// let rec private autoDecodeRecordsAndUnions (t: System.Type) (isCamelCase : bool) : Decoder<obj> =
//     if FSharpType.IsRecord(t) then
//         fun value ->
//             let decoders =
//                 FSharpType.GetRecordFields(t)
//                 |> Array.map (fun fi ->
//                     let name =
//                         if isCamelCase then
//                             fi.Name.[..0].ToLowerInvariant() + fi.Name.[1..]
//                         else
//                             fi.Name
//                     name, autoDecoder isCamelCase fi.PropertyType)
//             object decoders value
//             |> Result.map (fun xs -> FSharpValue.MakeRecord(t, List.toArray xs))
//     elif FSharpType.IsUnion(t) then
//         fun (value: obj) ->
//             if Helpers.isString(value) then
//                 let name = unbox<string> value
//                 match FSharpType.GetUnionCases(t) |> Array.tryFind (fun x -> x.Name = name) with
//                 | None -> FailMessage("Cannot find case " + name + " in " + t.FullName) |> Error
//                 | Some uci -> FSharpValue.MakeUnion(uci, [||]) |> Ok
//             else
//                 let uci, values = FSharpValue.GetUnionFields(value, t)
//                 match FSharpType.GetUnionCases(t) |> Array.tryFind (fun x -> x.Name = uci.Name) with
//                 | None -> FailMessage("Cannot find case " + uci.Name + " in " + t.FullName) |> Error
//                 | Some uci ->
//                     let decoders = uci.GetFields() |> Array.map (fun fi -> autoDecoder isCamelCase fi.PropertyType)
//                     mixedArray "union fields" decoders values
//                     |> Result.map (fun values -> FSharpValue.MakeUnion(uci, List.toArray values))
//     else
//         failwithf "Class types cannot be automatically deserialized: %s" t.FullName

// and private autoDecoder isCamelCase (t: System.Type) : Decoder<obj> =
//     if t.IsArray then
//         let decoder = t.GetElementType() |> autoDecoder isCamelCase
//         array decoder |> boxDecoder
//     elif t.IsGenericType then
//         if FSharpType.IsTuple(t) then
//             let decoders = FSharpType.GetTupleElements(t) |> Array.map (autoDecoder isCamelCase)
//             fun value ->
//                 if Helpers.isArray value then
//                     mixedArray "tuple elements" decoders (unbox value)
//                     |> Result.map (fun xs -> FSharpValue.MakeTuple(List.toArray xs, t))
//                 else BadPrimitive ("an array", value) |> Error
//         else
//             let fullname = t.GetGenericTypeDefinition().FullName
//             if fullname = typedefof<obj list>.FullName
//             then t.GenericTypeArguments.[0] |> (autoDecoder isCamelCase) |> list |> boxDecoder
//             elif fullname = typedefof< Map<string, obj> >.FullName
//             then
//                 let decoder = t.GenericTypeArguments.[1] |> autoDecoder isCamelCase
//                 (array (tuple2 string decoder) >> Result.map Map) |> boxDecoder
//             else autoDecodeRecordsAndUnions t isCamelCase
//     else
//         let fullname = t.FullName
//         if fullname = typeof<int>.FullName
//         then boxDecoder int
//         elif fullname = typeof<float>.FullName
//         then boxDecoder float
//         elif fullname = typeof<string>.FullName
//         then boxDecoder string
//         elif fullname = typeof<bool>.FullName
//         then boxDecoder bool
//         elif fullname = typeof<int64>.FullName
//         then boxDecoder int64
//         elif fullname = typeof<uint64>.FullName
//         then boxDecoder uint64
//         elif fullname = typeof<System.DateTime>.FullName
//         then boxDecoder datetime
//         elif fullname = typeof<System.DateTimeOffset>.FullName
//         then boxDecoder datetimeOffset
//         // Fable compiles decimals as floats
//         elif fullname = typeof<decimal>.FullName
//         then boxDecoder float
//         // Fable compiles Guids as strings
//         elif fullname = typeof<System.Guid>.FullName
//         then boxDecoder string
//         elif fullname = typeof<obj>.FullName
//         then Ok
//         else autoDecodeRecordsAndUnions t isCamelCase

// type Auto =
//     static member GenerateDecoder<'T>(?isCamelCase : bool, [<Inject>] ?resolver: ITypeResolver<'T>): Decoder<'T> =
//         let isCamelCase = defaultArg isCamelCase false
//         resolver.Value.ResolveType() |> (autoDecoder isCamelCase) |> unboxDecoder

//     static member DecodeString<'T>(json: string, ?isCamelCase : bool, [<Inject>] ?resolver: ITypeResolver<'T>): 'T =
//         let decoder = Auto.GenerateDecoder(?isCamelCase=isCamelCase, ?resolver=resolver)
//         match decodeString decoder json with
//         | Ok x -> x
//         | Error msg -> failwith msg

//     static member DecodeString(json: string, t: System.Type, ?isCamelCase : bool): obj =
//         let isCamelCase = defaultArg isCamelCase false
//         let decoder = autoDecoder isCamelCase t
//         match decodeString decoder json with
//         | Ok x -> x
//         | Error msg -> failwith msg
=======
open Microsoft.FSharp.Reflection

// TODO: Same API as for Thot.Json.Net.Decoder.BoxedDecoder
type private BoxedDecoder = Decoder<obj>

// As generics are erased by Fable, let's just do an unsafe cast for performance
let inline private boxDecoder (d: Decoder<'T>): BoxedDecoder =
    !!d // d >> Result.map box

let inline private unboxDecoder (d: BoxedDecoder): Decoder<'T> =
    !!d // d >> Result.map unbox

let private object (decoders: (string * BoxedDecoder)[]) (value: obj) =
    if not (Helpers.isObject value) then
        BadPrimitive ("an object", value) |> Error
    else
        (decoders, Ok []) ||> Array.foldBack (fun (name, decoder) acc ->
            match acc with
            | Error _ -> acc
            | Ok result ->
                // TODO!!! Optional types shouldn't be required
                field name decoder value
                |> Result.map (fun v -> v::result))

let private mixedArray msg (decoders: BoxedDecoder[]) (values: obj[]): Result<obj list, DecoderError> =
    if decoders.Length <> values.Length then
        sprintf "Expected %i %s but got %i" decoders.Length msg values.Length
        |> FailMessage |> Error
    else
        (values, decoders, Ok [])
        |||> Array.foldBack2 (fun value decoder acc ->
            match acc with
            | Error _ -> acc
            | Ok result -> decoder value |> Result.map (fun v -> v::result))

let rec private makeUnion t isCamelCase name (values: obj[]) =
    match FSharpType.GetUnionCases(t) |> Array.tryFind (fun x -> x.Name = name) with
    | None -> FailMessage("Cannot find case " + name + " in " + t.FullName) |> Error
    | Some uci ->
        if values.Length = 0 then
            FSharpValue.MakeUnion(uci, [||]) |> Ok
        else
            let decoders = uci.GetFields() |> Array.map (fun fi -> autoDecoder isCamelCase fi.PropertyType)
            mixedArray "union fields" decoders values
            |> Result.map (fun values -> FSharpValue.MakeUnion(uci, List.toArray values))

and private autoDecodeRecordsAndUnions (t: System.Type) (isCamelCase : bool) : BoxedDecoder =
    if FSharpType.IsRecord(t) then
        fun value ->
            let decoders =
                FSharpType.GetRecordFields(t)
                |> Array.map (fun fi ->
                    let name =
                        if isCamelCase then
                            fi.Name.[..0].ToLowerInvariant() + fi.Name.[1..]
                        else
                            fi.Name
                    name, autoDecoder isCamelCase fi.PropertyType)
            object decoders value
            |> Result.map (fun xs -> FSharpValue.MakeRecord(t, List.toArray xs))
    elif FSharpType.IsUnion(t) then
        fun (value: obj) ->
            if Helpers.isString(value) then
                let name = Helpers.asString value
                makeUnion t isCamelCase name [||]
            elif Helpers.isArray(value) then
                let values = Helpers.asArray value
                let name = Helpers.asString values.[0]
                makeUnion t isCamelCase name values.[1..]
            else BadPrimitive("a string or array", value) |> Error
    else
        failwithf "Class types cannot be automatically deserialized: %s" t.FullName

and private autoDecoder isCamelCase (t: System.Type) : BoxedDecoder =
    if t.IsArray then
        let decoder = t.GetElementType() |> autoDecoder isCamelCase
        array decoder |> boxDecoder
    elif t.IsGenericType then
        if FSharpType.IsTuple(t) then
            let decoders = FSharpType.GetTupleElements(t) |> Array.map (autoDecoder isCamelCase)
            fun value ->
                if Helpers.isArray value then
                    mixedArray "tuple elements" decoders (Helpers.asArray value)
                    |> Result.map (fun xs -> FSharpValue.MakeTuple(List.toArray xs, t))
                else BadPrimitive ("an array", value) |> Error
        else
            let fullname = t.GetGenericTypeDefinition().FullName
            if fullname = typedefof<obj option>.FullName
            then t.GenericTypeArguments.[0] |> (autoDecoder isCamelCase) |> option |> boxDecoder
            elif fullname = typedefof<obj list>.FullName
            then t.GenericTypeArguments.[0] |> (autoDecoder isCamelCase) |> list |> boxDecoder
            elif fullname = typedefof< Map<string, obj> >.FullName
            then
                let decoder = t.GenericTypeArguments.[1] |> autoDecoder isCamelCase
                (array (tuple2 string decoder) >> Result.map Map) |> boxDecoder
            else autoDecodeRecordsAndUnions t isCamelCase
    else
        let fullname = t.FullName
        if fullname = typeof<bool>.FullName
        then boxDecoder bool
        elif fullname = typeof<string>.FullName
        then boxDecoder string
        elif fullname = typeof<int>.FullName
        then boxDecoder int
        elif fullname = typeof<float>.FullName
        then boxDecoder float
        elif fullname = typeof<decimal>.FullName
        then boxDecoder decimal
        elif fullname = typeof<int64>.FullName
        then boxDecoder int64
        elif fullname = typeof<uint64>.FullName
        then boxDecoder uint64
        elif fullname = typeof<bigint>.FullName
        then boxDecoder bigint
        elif fullname = typeof<System.DateTime>.FullName
        then boxDecoder datetime
        elif fullname = typeof<System.DateTimeOffset>.FullName
        then boxDecoder datetimeOffset
        elif fullname = typeof<System.Guid>.FullName
        then boxDecoder guid
        elif fullname = typeof<obj>.FullName
        then Ok
        else autoDecodeRecordsAndUnions t isCamelCase

type Auto =
    static member GenerateDecoder<'T>(?isCamelCase : bool, [<Inject>] ?resolver: ITypeResolver<'T>): Decoder<'T> =
        let isCamelCase = defaultArg isCamelCase false
        resolver.Value.ResolveType() |> (autoDecoder isCamelCase) |> unboxDecoder

    static member DecodeString<'T>(json: string, ?isCamelCase : bool, [<Inject>] ?resolver: ITypeResolver<'T>): 'T =
        let decoder = Auto.GenerateDecoder(?isCamelCase=isCamelCase, ?resolver=resolver)
        match decodeString decoder json with
        | Ok x -> x
        | Error msg -> failwith msg

    static member DecodeString(json: string, t: System.Type, ?isCamelCase : bool): obj =
        let isCamelCase = defaultArg isCamelCase false
        let decoder = autoDecoder isCamelCase t
        match decodeString decoder json with
        | Ok x -> x
        | Error msg -> failwith msg
>>>>>>> 090b0614
<|MERGE_RESOLUTION|>--- conflicted
+++ resolved
@@ -20,11 +20,8 @@
     let isObject (_ : obj) : bool = jsNative
 
     let inline isNaN (o: obj) : bool = JS.Number.isNaN(!!o)
-<<<<<<< HEAD
-=======
 
     let inline isNull (o: obj): bool = isNull o
->>>>>>> 090b0614
 
     [<Emit("-2147483648 < $0 && $0 < 2147483647 && ($0 | 0) === $0")>]
     let isValidIntRange (_: obj) : bool = jsNative
@@ -41,14 +38,11 @@
     let inline isFunction (o: obj) : bool = jsTypeof o = "function"
 
     let inline objectKeys (o: obj) : string seq = upcast JS.Object.keys(o)
-<<<<<<< HEAD
-=======
     let inline asBool (o: obj): bool = unbox o
     let inline asInt (o: obj): int = unbox o
     let inline asFloat (o: obj): float = unbox o
     let inline asString (o: obj): string = unbox o
     let inline asArray (o: obj): obj[] = unbox o
->>>>>>> 090b0614
 
 type ErrorReason =
     | BadPrimitive of string * obj
@@ -161,10 +155,10 @@
             (path, BadPrimitive("a string", value)) |> Error
 
 let guid : Decoder<System.Guid> =
-    fun value ->
+    fun path value ->
         if Helpers.isString value
         then Helpers.asString value |> System.Guid.Parse |> Ok
-        else BadPrimitive("a guid", value) |> Error
+        else (path, BadPrimitive("a guid", value)) |> Error
 
 let int : Decoder<int> =
     fun path value ->
@@ -176,54 +170,39 @@
             else
                 Ok(Helpers.asInt value)
 
-let int64 : Decoder<int64> =
-    fun value ->
-        if Helpers.isNumber value
-        then Helpers.asInt value |> int64 |> Ok
-        elif Helpers.isString value
-        then Helpers.asString value |> System.Int64.Parse |> Ok
-        else BadPrimitive("an int64", value) |> Error
+// let int64 : Decoder<int64> =
+//     fun path value ->
+//         if Helpers.isNumber value then
+//             Helpers.asInt value |> int64 |> Ok
+//         elif Helpers.isString value then
+//             try
+//                 Helpers.asString value |> System.Int64.Parse |> Ok
+//             with
+//                 | ex ->
+//                     (path, BadPrimitiveExtra("an int64", value, ex.Message)) |> Error
+//         else (path, BadPrimitive("an int64", value)) |> Error
 
 let uint64 : Decoder<uint64> =
-    fun value ->
-        if Helpers.isNumber value
-        then Helpers.asInt value |> uint64 |> Ok
-        elif Helpers.isString value
-        then Helpers.asString value |> System.UInt64.Parse |> Ok
-        else BadPrimitive("an uint64", value) |> Error
-
-let bigint : Decoder<bigint> =
-    fun value ->
-        if Helpers.isNumber value
-        then Helpers.asInt value |> bigint |> Ok
-        elif Helpers.isString value
-        then Helpers.asString value |> bigint.Parse |> Ok
-        else BadPrimitive("a bigint", value) |> Error
-
-let int64 : Decoder<int64> =
     fun path value ->
         if Helpers.isNumber value then
-            unbox<int> value |> int64 |> Ok
+            Helpers.asInt value |> uint64 |> Ok
         elif Helpers.isString value then
             try
-                unbox<string> value |> int64 |> Ok
-            with
-                | ex ->
-                    (path, BadPrimitiveExtra("an int64", value, ex.Message)) |> Error
-        else (path, BadPrimitive("an int64", value)) |> Error
-
-let uint64 : Decoder<uint64> =
-    fun path value ->
-        if Helpers.isNumber value then
-            unbox<int> value |> uint64 |> Ok
-        elif Helpers.isString value then
-            try
-                unbox<string> value |> uint64 |> Ok
+                Helpers.asInt value |> uint64 |> Ok
             with
                 | ex ->
                     (path, BadPrimitiveExtra("an uint64", value, ex.Message)) |> Error
         else (path, BadPrimitive("an uint64", value)) |> Error
 
+let bigint : Decoder<bigint> =
+    fun path value ->
+        if Helpers.isNumber value then
+            Helpers.asInt value |> bigint |> Ok
+        elif Helpers.isString value then
+            Helpers.asString value |> bigint.Parse |> Ok
+        else
+            (path, BadPrimitive("a bigint", value)) |> Error
+
 let bool : Decoder<bool> =
     fun path value ->
         if Helpers.isBoolean value then
@@ -238,43 +217,31 @@
         else
             (path, BadPrimitive("a float", value)) |> Error
 
-<<<<<<< HEAD
+let decimal : Decoder<decimal> =
+    fun path value ->
+        if Helpers.isNumber value then
+            Helpers.asFloat value |> decimal |> Ok
+        elif Helpers.isString value then
+            Helpers.asString value |> System.Decimal.Parse |> Ok
+        else
+            (path, BadPrimitive("a decimal", value)) |> Error
+
 let datetime : Decoder<System.DateTime> =
     fun path value ->
         if Helpers.isString value then
             try
-                System.DateTime.Parse(unbox<string> value) |> Ok
+                System.DateTime.Parse(Helpers.asString value) |> Ok
             with
                 | _ ->
                     (path, BadPrimitiveExtra("a datetime", value, "Input string was not in a correct format. It is recommanded to use ISO 8601 format.")) |> Error
         else (path, BadPrimitive("a datetime", value)) |> Error
 
-// let datetimeOffset : Decoder<System.DateTimeOffset> =
-//     fun path value ->
-//         if Helpers.isString value
-//         then System.DateTimeOffset.Parse(unbox<string> value) |> Ok
-//         else (path, BadPrimitive("a date with offset", value)) |> Error
-=======
-let decimal : Decoder<decimal> =
-    fun value ->
-        if Helpers.isNumber value
-        then Helpers.asFloat value |> decimal |> Ok
-        elif Helpers.isString value
-        then Helpers.asString value |> System.Decimal.Parse |> Ok
-        else BadPrimitive("a decimal", value) |> Error
-
-let datetime : Decoder<System.DateTime> =
-    fun value ->
-        if Helpers.isString value
-        then System.DateTime.Parse(Helpers.asString value) |> Ok
-        else BadPrimitive("a date", value) |> Error
-
 let datetimeOffset : Decoder<System.DateTimeOffset> =
-    fun value ->
-        if Helpers.isString value
-        then System.DateTimeOffset.Parse(Helpers.asString value) |> Ok
-        else BadPrimitive("a date with offset", value) |> Error
->>>>>>> 090b0614
+    fun path value ->
+        if Helpers.isString value then
+            System.DateTimeOffset.Parse(Helpers.asString value) |> Ok
+        else
+            (path, BadPrimitive("a date with offset", value)) |> Error
 
 /////////////////////////
 // Object primitives ///
@@ -356,13 +323,8 @@
 let list (decoder : Decoder<'value>) : Decoder<'value list> =
     fun path value ->
         if Helpers.isArray value then
-<<<<<<< HEAD
-            unbox<obj array> value
+            Helpers.asArray value
             |> Array.map (unwrap path decoder)
-=======
-            Helpers.asArray value
-            |> Array.map (unwrap decoder)
->>>>>>> 090b0614
             |> Array.toList
             |> Ok
         else
@@ -372,60 +334,34 @@
 let array (decoder : Decoder<'value>) : Decoder<'value array> =
     fun path value ->
         if Helpers.isArray value then
-<<<<<<< HEAD
-            unbox<obj array> value
+            Helpers.asArray value
             |> Array.map (unwrap path decoder)
-=======
-            Helpers.asArray value
-            |> Array.map (unwrap decoder)
->>>>>>> 090b0614
             |> Ok
         else
             (path, BadPrimitive ("an array", value))
             |> Error
 
 let keyValuePairs (decoder : Decoder<'value>) : Decoder<(string * 'value) list> =
-<<<<<<< HEAD
     fun path value ->
         if not (Helpers.isObject value) || Helpers.isArray value then
             (path, BadPrimitive ("an object", value))
-=======
-    fun value ->
-        if not (Helpers.isObject value) then
-            BadPrimitive ("an object", value)
->>>>>>> 090b0614
             |> Error
         else
             value
             |> Helpers.objectKeys
-<<<<<<< HEAD
             |> Seq.map (fun key -> (key, value?(key) |> unwrap path decoder))
-=======
-            |> Seq.map (fun key -> (key, value?(key) |> unwrap decoder))
->>>>>>> 090b0614
             |> Seq.toList
             |> Ok
 
 let tuple2 (decoder1: Decoder<'T1>) (decoder2: Decoder<'T2>) : Decoder<'T1 * 'T2> =
-<<<<<<< HEAD
     fun path value ->
         if Helpers.isArray value then
-            let value = unbox<obj array> value
+            let value = Helpers.asArray value
             let a = unwrap path decoder1 value.[0]
             let b = unwrap path decoder2 value.[1]
             Ok(a, b)
         else
             (path, BadPrimitive ("a tuple", value))
-=======
-    fun value ->
-        if Helpers.isArray value then
-            let value = Helpers.asArray value
-            let a = unwrap decoder1 value.[0]
-            let b = unwrap decoder2 value.[1]
-            Ok(a, b)
-        else
-            BadPrimitive ("a tuple", value)
->>>>>>> 090b0614
             |> Error
 
 //////////////////////////////
@@ -433,22 +369,15 @@
 ////////////////////////////
 
 let option (d1 : Decoder<'value>) : Decoder<'value option> =
-<<<<<<< HEAD
-    fun path value ->
-        match decodeValue path d1 value with
-        | Ok v -> Ok (Some v)
-        | Error _ -> Ok None
-=======
-    fun value ->
-        if Helpers.isNull value
-        then Ok None
+    fun path value ->
+        if Helpers.isNull value then
+            Ok None
         else
             // TODO: Review, is this OK?
-            match d1 value with
+            match d1 path value with
             | Ok v -> Some v |> Ok
-            | Error(BadField _) -> Ok None
+            | Error(_, (BadField _)) -> Ok None
             | Error er -> Error er
->>>>>>> 090b0614
 
 let oneOf (decoders : Decoder<'value> list) : Decoder<'value> =
     fun path value ->
@@ -686,32 +615,28 @@
         if Helpers.isObject v then
             custom (optionalDecoder p (at path value) valDecoder fallback) decoder p v
         else
-<<<<<<< HEAD
             (p, BadType("an object", v))
             |> Error
 
 
-=======
-            BadType("an object", v)
-            |> Error
-
->>>>>>> 090b0614
 //////////////////
 // Reflection ///
 ////////////////
 
-<<<<<<< HEAD
 // open Microsoft.FSharp.Reflection
 
+// TODO: Same API as for Thot.Json.Net.Decoder.BoxedDecoder
+// type private BoxedDecoder = Decoder<obj>
+
 // // As generics are erased by Fable, let's just do an unsafe cast for performance
-// let inline private boxDecoder (d: Decoder<'T>): Decoder<obj> =
+// let inline private boxDecoder (d: Decoder<'T>): BoxedDecoder =
 //     !!d // d >> Result.map box
 
-// let inline private unboxDecoder (d: Decoder<obj>): Decoder<'T> =
+// let inline private unboxDecoder (d: BoxedDecoder): Decoder<'T> =
 //     !!d // d >> Result.map unbox
 
-// let private object (decoders: (string * Decoder<obj>)[]) (value: obj) =
-//     if not (Helpers.isObject value) || Helpers.isArray value then
+// let private object (decoders: (string * BoxedDecoder)[]) (value: obj) =
+//     if not (Helpers.isObject value) then
 //         BadPrimitive ("an object", value) |> Error
 //     else
 //         (decoders, Ok []) ||> Array.foldBack (fun (name, decoder) acc ->
@@ -722,7 +647,7 @@
 //                 field name decoder value
 //                 |> Result.map (fun v -> v::result))
 
-// let private mixedArray msg (decoders: Decoder<obj>[]) (values: obj[]): Result<obj list, DecoderError> =
+// let private mixedArray msg (decoders: BoxedDecoder[]) (values: obj[]): Result<obj list, DecoderError> =
 //     if decoders.Length <> values.Length then
 //         sprintf "Expected %i %s but got %i" decoders.Length msg values.Length
 //         |> FailMessage |> Error
@@ -733,7 +658,18 @@
 //             | Error _ -> acc
 //             | Ok result -> decoder value |> Result.map (fun v -> v::result))
 
-// let rec private autoDecodeRecordsAndUnions (t: System.Type) (isCamelCase : bool) : Decoder<obj> =
+// let rec private makeUnion t isCamelCase name (values: obj[]) =
+//     match FSharpType.GetUnionCases(t) |> Array.tryFind (fun x -> x.Name = name) with
+//     | None -> FailMessage("Cannot find case " + name + " in " + t.FullName) |> Error
+//     | Some uci ->
+//         if values.Length = 0 then
+//             FSharpValue.MakeUnion(uci, [||]) |> Ok
+//         else
+//             let decoders = uci.GetFields() |> Array.map (fun fi -> autoDecoder isCamelCase fi.PropertyType)
+//             mixedArray "union fields" decoders values
+//             |> Result.map (fun values -> FSharpValue.MakeUnion(uci, List.toArray values))
+
+// and private autoDecodeRecordsAndUnions (t: System.Type) (isCamelCase : bool) : BoxedDecoder =
 //     if FSharpType.IsRecord(t) then
 //         fun value ->
 //             let decoders =
@@ -750,22 +686,17 @@
 //     elif FSharpType.IsUnion(t) then
 //         fun (value: obj) ->
 //             if Helpers.isString(value) then
-//                 let name = unbox<string> value
-//                 match FSharpType.GetUnionCases(t) |> Array.tryFind (fun x -> x.Name = name) with
-//                 | None -> FailMessage("Cannot find case " + name + " in " + t.FullName) |> Error
-//                 | Some uci -> FSharpValue.MakeUnion(uci, [||]) |> Ok
-//             else
-//                 let uci, values = FSharpValue.GetUnionFields(value, t)
-//                 match FSharpType.GetUnionCases(t) |> Array.tryFind (fun x -> x.Name = uci.Name) with
-//                 | None -> FailMessage("Cannot find case " + uci.Name + " in " + t.FullName) |> Error
-//                 | Some uci ->
-//                     let decoders = uci.GetFields() |> Array.map (fun fi -> autoDecoder isCamelCase fi.PropertyType)
-//                     mixedArray "union fields" decoders values
-//                     |> Result.map (fun values -> FSharpValue.MakeUnion(uci, List.toArray values))
+//                 let name = Helpers.asString value
+//                 makeUnion t isCamelCase name [||]
+//             elif Helpers.isArray(value) then
+//                 let values = Helpers.asArray value
+//                 let name = Helpers.asString values.[0]
+//                 makeUnion t isCamelCase name values.[1..]
+//             else BadPrimitive("a string or array", value) |> Error
 //     else
 //         failwithf "Class types cannot be automatically deserialized: %s" t.FullName
 
-// and private autoDecoder isCamelCase (t: System.Type) : Decoder<obj> =
+// and private autoDecoder isCamelCase (t: System.Type) : BoxedDecoder =
 //     if t.IsArray then
 //         let decoder = t.GetElementType() |> autoDecoder isCamelCase
 //         array decoder |> boxDecoder
@@ -774,12 +705,14 @@
 //             let decoders = FSharpType.GetTupleElements(t) |> Array.map (autoDecoder isCamelCase)
 //             fun value ->
 //                 if Helpers.isArray value then
-//                     mixedArray "tuple elements" decoders (unbox value)
+//                     mixedArray "tuple elements" decoders (Helpers.asArray value)
 //                     |> Result.map (fun xs -> FSharpValue.MakeTuple(List.toArray xs, t))
 //                 else BadPrimitive ("an array", value) |> Error
 //         else
 //             let fullname = t.GetGenericTypeDefinition().FullName
-//             if fullname = typedefof<obj list>.FullName
+//             if fullname = typedefof<obj option>.FullName
+//             then t.GenericTypeArguments.[0] |> (autoDecoder isCamelCase) |> option |> boxDecoder
+//             elif fullname = typedefof<obj list>.FullName
 //             then t.GenericTypeArguments.[0] |> (autoDecoder isCamelCase) |> list |> boxDecoder
 //             elif fullname = typedefof< Map<string, obj> >.FullName
 //             then
@@ -788,189 +721,46 @@
 //             else autoDecodeRecordsAndUnions t isCamelCase
 //     else
 //         let fullname = t.FullName
-//         if fullname = typeof<int>.FullName
+//         if fullname = typeof<bool>.FullName
+//         then boxDecoder bool
+//         elif fullname = typeof<string>.FullName
+//         then boxDecoder string
+//         elif fullname = typeof<int>.FullName
 //         then boxDecoder int
 //         elif fullname = typeof<float>.FullName
 //         then boxDecoder float
-//         elif fullname = typeof<string>.FullName
-//         then boxDecoder string
-//         elif fullname = typeof<bool>.FullName
-//         then boxDecoder bool
+//         elif fullname = typeof<decimal>.FullName
+//         then boxDecoder decimal
 //         elif fullname = typeof<int64>.FullName
 //         then boxDecoder int64
 //         elif fullname = typeof<uint64>.FullName
 //         then boxDecoder uint64
+//         elif fullname = typeof<bigint>.FullName
+//         then boxDecoder bigint
 //         elif fullname = typeof<System.DateTime>.FullName
 //         then boxDecoder datetime
 //         elif fullname = typeof<System.DateTimeOffset>.FullName
 //         then boxDecoder datetimeOffset
-//         // Fable compiles decimals as floats
-//         elif fullname = typeof<decimal>.FullName
-//         then boxDecoder float
-//         // Fable compiles Guids as strings
 //         elif fullname = typeof<System.Guid>.FullName
-//         then boxDecoder string
+//         then boxDecoder guid
 //         elif fullname = typeof<obj>.FullName
 //         then Ok
 //         else autoDecodeRecordsAndUnions t isCamelCase
 
-// type Auto =
-//     static member GenerateDecoder<'T>(?isCamelCase : bool, [<Inject>] ?resolver: ITypeResolver<'T>): Decoder<'T> =
-//         let isCamelCase = defaultArg isCamelCase false
-//         resolver.Value.ResolveType() |> (autoDecoder isCamelCase) |> unboxDecoder
-
-//     static member DecodeString<'T>(json: string, ?isCamelCase : bool, [<Inject>] ?resolver: ITypeResolver<'T>): 'T =
-//         let decoder = Auto.GenerateDecoder(?isCamelCase=isCamelCase, ?resolver=resolver)
-//         match decodeString decoder json with
-//         | Ok x -> x
-//         | Error msg -> failwith msg
+// // type Auto =
+// //     static member GenerateDecoder<'T>(?isCamelCase : bool, [<Inject>] ?resolver: ITypeResolver<'T>): Decoder<'T> =
+// //         let isCamelCase = defaultArg isCamelCase false
+// //         resolver.Value.ResolveType() |> (autoDecoder isCamelCase) |> unboxDecoder
+
+// //     static member DecodeString<'T>(json: string, ?isCamelCase : bool, [<Inject>] ?resolver: ITypeResolver<'T>): 'T =
+// //         let decoder = Auto.GenerateDecoder(?isCamelCase=isCamelCase, ?resolver=resolver)
+// //         match decodeString decoder json with
+// //         | Ok x -> x
+// //         | Error msg -> failwith msg
 
 //     static member DecodeString(json: string, t: System.Type, ?isCamelCase : bool): obj =
 //         let isCamelCase = defaultArg isCamelCase false
 //         let decoder = autoDecoder isCamelCase t
 //         match decodeString decoder json with
 //         | Ok x -> x
-//         | Error msg -> failwith msg
-=======
-open Microsoft.FSharp.Reflection
-
-// TODO: Same API as for Thot.Json.Net.Decoder.BoxedDecoder
-type private BoxedDecoder = Decoder<obj>
-
-// As generics are erased by Fable, let's just do an unsafe cast for performance
-let inline private boxDecoder (d: Decoder<'T>): BoxedDecoder =
-    !!d // d >> Result.map box
-
-let inline private unboxDecoder (d: BoxedDecoder): Decoder<'T> =
-    !!d // d >> Result.map unbox
-
-let private object (decoders: (string * BoxedDecoder)[]) (value: obj) =
-    if not (Helpers.isObject value) then
-        BadPrimitive ("an object", value) |> Error
-    else
-        (decoders, Ok []) ||> Array.foldBack (fun (name, decoder) acc ->
-            match acc with
-            | Error _ -> acc
-            | Ok result ->
-                // TODO!!! Optional types shouldn't be required
-                field name decoder value
-                |> Result.map (fun v -> v::result))
-
-let private mixedArray msg (decoders: BoxedDecoder[]) (values: obj[]): Result<obj list, DecoderError> =
-    if decoders.Length <> values.Length then
-        sprintf "Expected %i %s but got %i" decoders.Length msg values.Length
-        |> FailMessage |> Error
-    else
-        (values, decoders, Ok [])
-        |||> Array.foldBack2 (fun value decoder acc ->
-            match acc with
-            | Error _ -> acc
-            | Ok result -> decoder value |> Result.map (fun v -> v::result))
-
-let rec private makeUnion t isCamelCase name (values: obj[]) =
-    match FSharpType.GetUnionCases(t) |> Array.tryFind (fun x -> x.Name = name) with
-    | None -> FailMessage("Cannot find case " + name + " in " + t.FullName) |> Error
-    | Some uci ->
-        if values.Length = 0 then
-            FSharpValue.MakeUnion(uci, [||]) |> Ok
-        else
-            let decoders = uci.GetFields() |> Array.map (fun fi -> autoDecoder isCamelCase fi.PropertyType)
-            mixedArray "union fields" decoders values
-            |> Result.map (fun values -> FSharpValue.MakeUnion(uci, List.toArray values))
-
-and private autoDecodeRecordsAndUnions (t: System.Type) (isCamelCase : bool) : BoxedDecoder =
-    if FSharpType.IsRecord(t) then
-        fun value ->
-            let decoders =
-                FSharpType.GetRecordFields(t)
-                |> Array.map (fun fi ->
-                    let name =
-                        if isCamelCase then
-                            fi.Name.[..0].ToLowerInvariant() + fi.Name.[1..]
-                        else
-                            fi.Name
-                    name, autoDecoder isCamelCase fi.PropertyType)
-            object decoders value
-            |> Result.map (fun xs -> FSharpValue.MakeRecord(t, List.toArray xs))
-    elif FSharpType.IsUnion(t) then
-        fun (value: obj) ->
-            if Helpers.isString(value) then
-                let name = Helpers.asString value
-                makeUnion t isCamelCase name [||]
-            elif Helpers.isArray(value) then
-                let values = Helpers.asArray value
-                let name = Helpers.asString values.[0]
-                makeUnion t isCamelCase name values.[1..]
-            else BadPrimitive("a string or array", value) |> Error
-    else
-        failwithf "Class types cannot be automatically deserialized: %s" t.FullName
-
-and private autoDecoder isCamelCase (t: System.Type) : BoxedDecoder =
-    if t.IsArray then
-        let decoder = t.GetElementType() |> autoDecoder isCamelCase
-        array decoder |> boxDecoder
-    elif t.IsGenericType then
-        if FSharpType.IsTuple(t) then
-            let decoders = FSharpType.GetTupleElements(t) |> Array.map (autoDecoder isCamelCase)
-            fun value ->
-                if Helpers.isArray value then
-                    mixedArray "tuple elements" decoders (Helpers.asArray value)
-                    |> Result.map (fun xs -> FSharpValue.MakeTuple(List.toArray xs, t))
-                else BadPrimitive ("an array", value) |> Error
-        else
-            let fullname = t.GetGenericTypeDefinition().FullName
-            if fullname = typedefof<obj option>.FullName
-            then t.GenericTypeArguments.[0] |> (autoDecoder isCamelCase) |> option |> boxDecoder
-            elif fullname = typedefof<obj list>.FullName
-            then t.GenericTypeArguments.[0] |> (autoDecoder isCamelCase) |> list |> boxDecoder
-            elif fullname = typedefof< Map<string, obj> >.FullName
-            then
-                let decoder = t.GenericTypeArguments.[1] |> autoDecoder isCamelCase
-                (array (tuple2 string decoder) >> Result.map Map) |> boxDecoder
-            else autoDecodeRecordsAndUnions t isCamelCase
-    else
-        let fullname = t.FullName
-        if fullname = typeof<bool>.FullName
-        then boxDecoder bool
-        elif fullname = typeof<string>.FullName
-        then boxDecoder string
-        elif fullname = typeof<int>.FullName
-        then boxDecoder int
-        elif fullname = typeof<float>.FullName
-        then boxDecoder float
-        elif fullname = typeof<decimal>.FullName
-        then boxDecoder decimal
-        elif fullname = typeof<int64>.FullName
-        then boxDecoder int64
-        elif fullname = typeof<uint64>.FullName
-        then boxDecoder uint64
-        elif fullname = typeof<bigint>.FullName
-        then boxDecoder bigint
-        elif fullname = typeof<System.DateTime>.FullName
-        then boxDecoder datetime
-        elif fullname = typeof<System.DateTimeOffset>.FullName
-        then boxDecoder datetimeOffset
-        elif fullname = typeof<System.Guid>.FullName
-        then boxDecoder guid
-        elif fullname = typeof<obj>.FullName
-        then Ok
-        else autoDecodeRecordsAndUnions t isCamelCase
-
-type Auto =
-    static member GenerateDecoder<'T>(?isCamelCase : bool, [<Inject>] ?resolver: ITypeResolver<'T>): Decoder<'T> =
-        let isCamelCase = defaultArg isCamelCase false
-        resolver.Value.ResolveType() |> (autoDecoder isCamelCase) |> unboxDecoder
-
-    static member DecodeString<'T>(json: string, ?isCamelCase : bool, [<Inject>] ?resolver: ITypeResolver<'T>): 'T =
-        let decoder = Auto.GenerateDecoder(?isCamelCase=isCamelCase, ?resolver=resolver)
-        match decodeString decoder json with
-        | Ok x -> x
-        | Error msg -> failwith msg
-
-    static member DecodeString(json: string, t: System.Type, ?isCamelCase : bool): obj =
-        let isCamelCase = defaultArg isCamelCase false
-        let decoder = autoDecoder isCamelCase t
-        match decodeString decoder json with
-        | Ok x -> x
-        | Error msg -> failwith msg
->>>>>>> 090b0614
+//         | Error msg -> failwith msg